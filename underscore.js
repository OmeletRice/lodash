--- conflicted
+++ resolved
@@ -731,13 +731,6 @@
           if (!(result = size in a == size in b && eq(a[size], b[size], stack))) break;
         }
       }
-<<<<<<< HEAD
-    }
-    // Ensure that both objects contain the same number of properties.
-    if (result) {
-      for (key in b) {
-        if (hasOwnProperty.call(b, key) && !(size--)) break;
-=======
     } else {
       // Objects with different constructors are not equivalent.
       if ("constructor" in a != "constructor" in b || a.constructor != b.constructor) return false;
@@ -756,7 +749,6 @@
           if (hasOwnProperty.call(b, key) && !(size--)) break;
         }
         result = !size;
->>>>>>> efd29e12
       }
     }
     // Remove the first object from the stack of traversed objects.
